import os
import types

import pytest

from datareservoirio._logging import exceptions_logger, log_exception, log_retry


class my_test_class:
    def __init__(self):
        pass

    @log_exception
    @log_retry
    def divide_zero(self, num):
        return num / 0

    @log_exception
    def divide_one(self, num):
        return num / 1


@pytest.fixture
def my_class():
    my_class = my_test_class()
    my_class.logging_as_exception = False
    my_class.logging_as_warning = False
    exceptions_logger.exception = types.MethodType(change_logging, my_class)
    exceptions_logger.warning = types.MethodType(change_logging_warning, my_class)

    return my_class


def change_logging(self, msg, *args, exc_info=True, **kwargs):
    if kwargs["extra"]:
<<<<<<< HEAD
        self.logging_as_exception = True
    else:
        raise ValueError("Missing extra parameters")


def change_logging_warning(self, msg, *args, exc_info=True, **kwargs):
    if kwargs["extra"]:
        self.logging_as_warning = True
=======
        self.was_called = True
        if os.getenv("ENGINE_ROOM_APP_ID") is not None:
            self.engine_room_app_id = kwargs["extra"]["customDimensions"][
                "engineRoomAppId"
            ]
>>>>>>> ec77e7e7
    else:
        raise ValueError("Missing extra parameters")


def test_divide_zero_is_logged(my_class):
    with pytest.raises(ZeroDivisionError):
        my_class.divide_zero(8)
    assert my_class.logging_as_exception == True


def test_divide_one_not_logged(my_class):
    my_class.divide_one(2)
<<<<<<< HEAD
    assert my_class.logging_as_exception == False
    assert my_class.logging_as_warning == False


def test_retries_is_loggged_with_criticality_2(my_class):
    with pytest.raises(ZeroDivisionError):
        my_class.divide_zero(8)
    assert my_class.logging_as_warning == True
=======
    assert my_class.was_called == False


def test_engine_room_app_id_is_logged(my_class, monkeypatch):
    monkeypatch.setenv("ENGINE_ROOM_APP_ID", "123")
    with pytest.raises(ZeroDivisionError):
        my_class.divide_zero(8)
    assert my_class.engine_room_app_id == "123"
>>>>>>> ec77e7e7
<|MERGE_RESOLUTION|>--- conflicted
+++ resolved
@@ -33,8 +33,11 @@
 
 def change_logging(self, msg, *args, exc_info=True, **kwargs):
     if kwargs["extra"]:
-<<<<<<< HEAD
         self.logging_as_exception = True
+        if os.getenv("ENGINE_ROOM_APP_ID") is not None:
+            self.engine_room_app_id = kwargs["extra"]["customDimensions"][
+                "engineRoomAppId"
+            ]
     else:
         raise ValueError("Missing extra parameters")
 
@@ -42,13 +45,6 @@
 def change_logging_warning(self, msg, *args, exc_info=True, **kwargs):
     if kwargs["extra"]:
         self.logging_as_warning = True
-=======
-        self.was_called = True
-        if os.getenv("ENGINE_ROOM_APP_ID") is not None:
-            self.engine_room_app_id = kwargs["extra"]["customDimensions"][
-                "engineRoomAppId"
-            ]
->>>>>>> ec77e7e7
     else:
         raise ValueError("Missing extra parameters")
 
@@ -61,7 +57,6 @@
 
 def test_divide_one_not_logged(my_class):
     my_class.divide_one(2)
-<<<<<<< HEAD
     assert my_class.logging_as_exception == False
     assert my_class.logging_as_warning == False
 
@@ -70,13 +65,10 @@
     with pytest.raises(ZeroDivisionError):
         my_class.divide_zero(8)
     assert my_class.logging_as_warning == True
-=======
-    assert my_class.was_called == False
 
 
 def test_engine_room_app_id_is_logged(my_class, monkeypatch):
     monkeypatch.setenv("ENGINE_ROOM_APP_ID", "123")
     with pytest.raises(ZeroDivisionError):
         my_class.divide_zero(8)
-    assert my_class.engine_room_app_id == "123"
->>>>>>> ec77e7e7
+    assert my_class.engine_room_app_id == "123"