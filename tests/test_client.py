import unittest
from unittest.mock import Mock, patch

import numpy as np
import pandas as pd
import pytest
import requests
import warnings

import datareservoirio
from datareservoirio import Client


# Test should not make calls to the API, but just in case!
def setUpModule():
    datareservoirio.globalsettings.environment.set_qa()


class Test_Client(unittest.TestCase):
    @patch("datareservoirio.storage.StorageCache")
    def setUp(self, mock_cache):
        self.auth = Mock()

        self.client = Client(self.auth)
        self.client._files_api = Mock()
        self.client._timeseries_api = Mock()
        self.client._metadata_api = Mock()
        self._storage = self.client._storage = Mock()

        self.dummy_series = pd.Series(
            np.arange(1e3), index=np.array(np.arange(1e3), dtype="datetime64[ns]")
        )

        self.dummy_df = self.dummy_series.to_frame(name=1).reset_index(names=0)
        self.dummy_df[0] = self.dummy_df[0].astype("int64")

        self.timeseries_id = "abc-123-xyz"
        self.dummy_params = {
            "FileId": 666,
            "Account": "account",
            "SasKey": "abcdef",
            "Container": "blobcontainer",
            "Path": "blobpath",
            "Endpoint": "endpointURI",
            "Files": [],
        }

        self.response = Mock()
        self.response.text = "1,1\n2,2\n3,3\n4,4"

        self.series_with_10_rows = pd.Series(
            data=[1, 2, 3, 4, 5, 6, 7, 8, 9, 10], index=[1, 2, 3, 4, 5, 6, 7, 8, 9, 10]
        )
        self.series_with_10_rows.index = pd.to_datetime(
            self.series_with_10_rows.index, utc=True
        )

        self.series_with_10_rows_csv = self.series_with_10_rows.to_csv(header=False)

        self.download_days_response = {
            "Files": [
                {
                    "Index": 0,
                    "FileId": "00000000-3ad3-4b13-b452-d2c212fab6f1",
                    "Chunks": [
                        {
                            "Account": "reservoirfiles00test",
                            "SasKey": "sv=2016-05-31&sr=b&sig=HF58vgk5RTKB8pN6SXp40Ih%2FRhsHnyJPh8fTqzbVcKM%3D&se=2017-05-22T15%3A25%3A59Z&sp=r",
                            "SasKeyExpirationTime": "2022-08-25T06:59:06.591Z",
                            "Container": "timeseries-days",
                            "Path": "5a5fc7b8-3ad3-4b13-b452-d2c212fab6f1/2014/06/17/16238.csv",
                            "Endpoint": "https://timeseries-days/5a5fc7b8-3ad3-4b13-b452-d2c212fab6f1/2014/06/17/16238.csv",
                        }
                    ],
                },
                {
                    "Index": 1,
                    "FileId": "10000000-3ad3-4b13-b452-d2c212fab6f1",
                    "Chunks": [
                        {
                            "Account": "reservoirfiles00test",
                            "SasKey": "sv=2016-05-31&sr=b&sig=9u%2Fg5BY%2BODexgRvV0Bt6OMoM6Wr5zCyDL7vRP%2B2zrtc%3D&se=2017-05-22T15%3A25%3A59Z&sp=r",
                            "SasKeyExpirationTime": "2022-08-25T06:59:06.591Z",
                            "Container": "timeseries-days",
                            "Path": "5a5fc7b8-3ad3-4b13-b452-d2c212fab6f1/2014/06/15/16236.csv",
                            "Endpoint": "https://timeseries-days/5a5fc7b8-3ad3-4b13-b452-d2c212fab6f1/2014/06/15/16236.csv",
                        }
                    ],
                },
                {
                    "Index": 2,
                    "FileId": "20000000-3ad3-4b13-b452-d2c212fab6f1",
                    "Chunks": [
                        {
                            "Account": "reservoirfiles00test",
                            "SasKey": "sv=2016-05-31&sr=b&sig=9u%2Fg5BY%2BODexgRvV0Bt6OMoM6Wr5zCyDL7vRP%2B2zrtc%3D&se=2017-05-22T15%3A25%3A59Z&sp=r",
                            "SasKeyExpirationTime": "2022-08-25T06:59:06.591Z",
                            "Container": "timeseries-days",
                            "Path": "5a5fc7b8-3ad3-4b13-b452-d2c212fab6f1/2014/06/15/16236.csv",
                            "Endpoint": "https://timeseries-days/5a5fc7b8-3ad3-4b13-b452-d2c212fab6f1/2014/06/15/16236.csv",
                        }
                    ],
                },
            ]
        }

    def test_init(self):
        self.assertIsInstance(self.client, datareservoirio.Client)
        self.assertIsInstance(self.client._timeseries_api, Mock)
        self.assertIsInstance(self.client._metadata_api, Mock)
        self.assertIsInstance(self.client._files_api, Mock)
        self.assertIsInstance(self.client._storage, Mock)

<<<<<<< HEAD
    @patch("datareservoirio.client.Storage")
    def test_init_with_cache_disabled(self, mock_storage):
        Client(self.auth, cache=False)
        assert not mock_storage.call_args.kwargs["cache"]

    @patch("datareservoirio.client.Storage")
    def test_init_with_cache_enabled(self, mock_storage):
        Client(self.auth, cache=True)
        assert mock_storage.call_args.kwargs["cache"]

    @patch("datareservoirio.client.Storage")
    def test_init_with_cache_format_verify_ignored(self, mock_storage):
        with warnings.catch_warnings(record=True) as w:
            warnings.simplefilter("always")

            Client(self.auth, cache=True, cache_opt={"format": "csv"})
            assert mock_storage.call_args.kwargs["cache"]
            assert "format" not in mock_storage.call_args.kwargs["cache_opt"]

            assert len(w) == 1
            assert issubclass(w[-1].category, FutureWarning)

    @patch("datareservoirio.client.Storage")
    def test_init_with_cache_root(self, mock_storage):
        Client(self.auth, cache=True, cache_opt={"cache_root": "a:\\diskett"})
        assert mock_storage.call_args.kwargs["cache"]
        assert mock_storage.call_args.kwargs["cache_opt"] == {"cache_root": "a:\\diskett"}

    @patch("datareservoirio.client.Storage")
    def test_init_with_cache_max_size(self, mock_storage):
        Client(self.auth, cache=True, cache_opt={"max_size": 10})
        assert mock_storage.call_args.kwargs["cache"]
        assert mock_storage.call_args.kwargs["cache_opt"] == {"max_size": 10}
=======
    @patch("datareservoirio.client.DirectDownload")
    def test_init_with_cache_disabled(self, mock_dl):
        Client(self.auth, cache=False)
        assert mock_dl.call_count == 1
        # close client?

    @patch("datareservoirio.client.FileCacheDownload")
    def test_init_with_defaults_cache_is_enabled_and_format_parquet(self, mock_cache):
        Client(self.auth)
        kwargs = mock_cache.call_args[1]
        self.assertIn("format_", kwargs)
        self.assertEqual(kwargs["format_"], "parquet")
        cache_defaults = Client.CACHE_DEFAULT.copy()
        cache_defaults["format_"] = cache_defaults.pop("format")
        mock_cache.assert_called_once_with(**cache_defaults)
        # close client?

    @patch("datareservoirio.client.FileCacheDownload")
    def test_init_with_cache_enabled(self, mock_cache):
        Client(self.auth, cache=True)
        cache_defaults = Client.CACHE_DEFAULT.copy()
        cache_defaults["format_"] = cache_defaults.pop("format")
        mock_cache.assert_called_once_with(**cache_defaults)

    @patch("datareservoirio.client.FileCacheDownload")
    def test_init_with_cache_format_csv(self, mock_cache):
        Client(self.auth, cache=True, cache_opt={"format": "csv"})
        kwargs = mock_cache.call_args[1]
        self.assertIn("format_", kwargs)
        self.assertEqual(kwargs["format_"], "csv")

    @patch("datareservoirio.client.FileCacheDownload")
    def test_init_with_cache_format_parquet(self, mock_cache):
        Client(self.auth, cache={"format": "parquet"})
        kwargs = mock_cache.call_args[1]
        self.assertIn("format_", kwargs)
        self.assertEqual(kwargs["format_"], "parquet")

    def test_init_with_invalid_cache_format_raises_exception(self):
        with self.assertRaises(ValueError):
            Client(self.auth, cache=True, cache_opt={"format": "bogusformat"})

    @patch("datareservoirio.client.FileCacheDownload")
    def test_init_with_cache_root(self, mock_cache):
        cache_defaults = Client.CACHE_DEFAULT.copy()
        cache_defaults["format_"] = cache_defaults.pop("format")
        cache_defaults["cache_root"] = "a:\\diskett"

        Client(self.auth, cache=True, cache_opt={"cache_root": "a:\\diskett"})
        mock_cache.assert_called_once_with(**cache_defaults)

    @patch("datareservoirio.client.FileCacheDownload")
    def test_init_with_cache_max_size(self, mock_cache):
        cache_defaults = Client.CACHE_DEFAULT.copy()
        cache_defaults["format_"] = cache_defaults.pop("format")
        cache_defaults["max_size"] = 10

        Client(self.auth, cache=True, cache_opt={"max_size": 10})
        mock_cache.assert_called_once_with(**cache_defaults)
>>>>>>> de4aa71e

    def test_ping_request(self):
        self.client._files_api.ping.return_value = {"status": "pong"}

        response = self.client.ping()
        self.assertEqual(response, {"status": "pong"})

    @patch("time.sleep")
    def test_create_without_data(self, mock_sleep):
        expected_response = {"abc": 123}
        self.client._timeseries_api.create.return_value = expected_response

        response = self.client.create()

        self.client._timeseries_api.create.assert_called_once_with()
        self.assertDictEqual(response, expected_response)

    @patch("time.sleep")
    def test_create_with_data(self, mock_sleep):
        self._storage.put = Mock()
        self.client._wait_until_file_ready = Mock(return_value="Ready")

        expected_response = {"abc": 123}
        self.client._timeseries_api.create_with_data.return_value = expected_response
        mock_response = Mock()
        mock_response.json.return_value = self.dummy_params
        self.auth.post.return_value = mock_response

        response = self.client.create(self.dummy_series)

        args, kwargs = self._storage.put.call_args
        pd.testing.assert_frame_equal(args[0], self.dummy_df)
        self.client._wait_until_file_ready.assert_called_once_with(
            self.dummy_params["FileId"]
        )
        self.client._timeseries_api.create_with_data.assert_called_once_with(
            self.dummy_params["FileId"]
        )
        self.assertDictEqual(response, expected_response)

    @patch("time.sleep")
    def test_create_with_data_without_wait_on_verification(self, mock_sleep):
        self._storage.put = Mock()
        self.client._wait_until_file_ready = Mock(return_value="Ready")

        expected_response = {"abc": 123}
        self.client._timeseries_api.create_with_data.return_value = expected_response
        mock_response = Mock()
        mock_response.json.return_value = self.dummy_params
        self.auth.post.return_value = mock_response

        response = self.client.create(self.dummy_series, wait_on_verification=False)

        args, kwargs = self._storage.put.call_args
        pd.testing.assert_frame_equal(args[0], self.dummy_df)
        self.client._wait_until_file_ready.assert_not_called()
        self.client._timeseries_api.create_with_data.assert_called_once_with(
            self.dummy_params["FileId"]
        )
        self.assertDictEqual(response, expected_response)

    @patch("time.sleep")
    def test_create_when_timeseries_have_duplicate_indicies_throws(self, mock_sleep):
        self._storage.put = Mock(return_value=self.dummy_params["FileId"])
        self.client._wait_until_file_ready = Mock(return_value="Ready")
        df = pd.Series([0.0, 1.0, 2.0, 3.1, 3.2, 3.3, 4.0], index=[0, 1, 2, 3, 3, 3, 4])

        with self.assertRaises(ValueError):
            self.client.create(df)

    @patch("time.sleep")
    def test_append_all_methods_called(self, mock_sleep):
        self._storage.put = Mock()
        self.client._wait_until_file_ready = Mock(return_value="Ready")

        expected_response = {"abc": 123}
        self.client._timeseries_api.add.return_value = expected_response
        mock_response = Mock()
        mock_response.json.return_value = self.dummy_params
        self.auth.post.return_value = mock_response

        response = self.client.append(self.dummy_series, self.timeseries_id)

        args, kwargs = self._storage.put.call_args
        pd.testing.assert_frame_equal(args[0], self.dummy_df)
        self.client._wait_until_file_ready.assert_called_once_with(
            self.dummy_params["FileId"]
        )

        self.client._timeseries_api.add.assert_called_once_with(
            self.timeseries_id, self.dummy_params["FileId"]
        )
        self.assertDictEqual(response, expected_response)

    @patch("time.sleep")
    def test_append_without_wait_on_verification(self, mock_sleep):
        self._storage.put = Mock()
        self.client._wait_until_file_ready = Mock(return_value="Ready")

        expected_response = {"abc": 123}
        self.client._timeseries_api.add.return_value = expected_response
        mock_response = Mock()
        mock_response.json.return_value = self.dummy_params
        self.auth.post.return_value = mock_response

        response = self.client.append(
            self.dummy_series, self.timeseries_id, wait_on_verification=False
        )

        args, kwargs = self._storage.put.call_args
        pd.testing.assert_frame_equal(args[0], self.dummy_df)
        self.client._wait_until_file_ready.assert_not_called()

        self.client._timeseries_api.add.assert_called_once_with(
            self.timeseries_id, self.dummy_params["FileId"]
        )
        self.assertDictEqual(response, expected_response)

    @patch("time.sleep")
    def test_append_when_timeseries_have_duplicate_indicies_throws(self, mock_sleep):
        self._storage.put = Mock(return_value=self.dummy_params["FileId"])
        self.client._wait_until_file_ready = Mock(return_value="Ready")
        df = pd.Series([0.0, 1.0, 2.0, 3.1, 3.2, 3.3, 4.0], index=[0, 1, 2, 3, 3, 3, 4])

        with self.assertRaises(ValueError):
            self.client.append(df, self.timeseries_id)

    def test_info_all_methods_called(self):
        expected_response = {"abc": 123}
        self.client._timeseries_api.info.return_value = expected_response

        response = self.client.info(self.timeseries_id)

        self.client._timeseries_api.info.assert_called_once_with(self.timeseries_id)
        self.assertDictEqual(response, expected_response)

    def test_delete_all_methods_called(self):
        expected_response = 200
        self.client._timeseries_api.delete.return_value = expected_response

        response = self.client.delete(self.timeseries_id)

        self.client._timeseries_api.delete.assert_called_once_with(self.timeseries_id)
        self.assertEqual(response, expected_response)

    def test_get_with_defaults(self):
        index = np.array([1, 2, 3, 4, 5, 6])
        values = np.array([1.0, 2.0, 3.0, 4.0, 5.0, 6.0])

        self._storage.get.return_value = pd.DataFrame(
            {"index": index, "values": values}
        )
        response_expected = pd.Series(
            values, index=pd.to_datetime(index, utc=True), name="values"
        )

        response = self.client.get(self.timeseries_id)

        self.client._storage.get.assert_called_once_with(
            self.timeseries_id,
            datareservoirio.client._START_DEFAULT,
            datareservoirio.client._END_DEFAULT - 1,
        )
        pd.testing.assert_series_equal(response, response_expected)

    def test_get_with_convert_date_returns_series(self):
        index = np.array([1, 2, 3, 4, 5, 6, 7, 8, 9, 10])
        values = np.array([1.0, 2.0, 3.0, 4.0, 5.0, 6.0, 7.0, 8.0, 9.0, 10.0])

        series_with_dt = pd.Series(
            values[:-1], index=pd.to_datetime(index[:-1], utc=True), name="values"
        )

        start = pd.to_datetime(1, dayfirst=True, unit="ns", utc=True).value
        end = pd.to_datetime(10, dayfirst=True, unit="ns", utc=True).value

        self.client._storage.get.return_value = pd.DataFrame(
            {"index": index, "values": values}
        )
        response = self.client.get(self.timeseries_id, start, end, convert_date=True)

        self.client._storage.get.assert_called_once_with(
            self.timeseries_id, start, end - 1
        )

        pd.testing.assert_series_equal(response, series_with_dt, check_index_type=True)

    def test_get_without_convert_date_returns_series(self):
        index = np.array([1, 2, 3, 4, 5, 6, 7, 8, 9, 10])
        values = np.array([1.0, 2.0, 3.0, 4.0, 5.0, 6.0, 7.0, 8.0, 9.0, 10.0])

        series_with_dt = pd.Series(values[:-1], index=index[:-1], name="values")

        start = pd.to_datetime(1, dayfirst=True, unit="ns", utc=True).value
        end = pd.to_datetime(10, dayfirst=True, unit="ns", utc=True).value

        self.client._storage.get.return_value = pd.DataFrame(
            {"index": index, "values": values}
        )
        response = self.client.get(self.timeseries_id, start, end, convert_date=False)

        self.client._storage.get.assert_called_once_with(
            self.timeseries_id, start, end - 1
        )

        pd.testing.assert_series_equal(response, series_with_dt, check_index_type=True)

    def test_get_with_start_stop_as_str_calls_storagewithnanonsinceepoch(self):
        index = np.array([1, 2, 3, 4, 5, 6, 7, 8, 9, 10])
        values = np.array([1.0, 2.0, 3.0, 4.0, 5.0, 6.0, 7.0, 8.0, 9.0, 10.0])
        self._storage.get.return_value = pd.DataFrame(
            {"index": index, "values": values}
        )

        self.client.get(
            self.timeseries_id,
            start="1970-01-01 00:00:00.000000001",
            end="1970-01-01 00:00:00.000000004",
        )

        self.client._storage.get.assert_called_once_with(self.timeseries_id, 1, 3)

    def test_get_with_emptytimeseries_return_empty(self):
        index = np.array([10, 11, 12])
        values = np.array([1, 2, 3])
        self._storage.get.return_value = pd.DataFrame(
            {"index": index, "values": values}
        )

        response_expected = pd.Series(dtype="float64", name="values")
        response_expected.index = pd.to_datetime(response_expected.index, utc=True)

        response = self.client.get(
            self.timeseries_id,
            start="1970-01-01 00:00:00.000000001",
            end="1970-01-01 00:00:00.000000004",
            raise_empty=False,
        )

        pd.testing.assert_series_equal(response, response_expected, check_dtype=False)

    def test_get_empty(self):
        self._storage.get.return_value = pd.DataFrame(
            columns=("index", "values")
        ).astype({"index": "int64"})
        response_expected = pd.Series(name="values", dtype="object")
        response_expected.index = pd.to_datetime(response_expected.index, utc=True)

        response = self.client.get(self.timeseries_id)

        self.client._storage.get.assert_called_once_with(
            self.timeseries_id,
            datareservoirio.client._START_DEFAULT,
            datareservoirio.client._END_DEFAULT - 1,
        )
        pd.testing.assert_series_equal(response, response_expected)

    def test_get_with_raise_empty_throws(self):
        index = np.array([6, 7, 8, 9, 10])
        values = np.array([6.0, 7.0, 8.0, 9.0, 10.0])
        self._storage.get.return_value = pd.DataFrame(
            {"index": index, "values": values}
        )

        with self.assertRaises(ValueError):
            self.client.get(
                self.timeseries_id,
                start="1970-01-01 00:00:00.000000001",
                end="1970-01-01 00:00:00.000000004",
                raise_empty=True,
            )

    def test_get_start_stop_exception(self):
        self.client._timeseries_api.data.return_value = self.response

        with self.assertRaises(ValueError):
            self.client.get(
                self.timeseries_id,
                start="1970-01-01 00:00:00.000000004",
                end="1970-01-01 00:00:00.000000001",
            )

    def test_get_subtract_nanosecond(self):
        index = np.array([1, 2, 3, 4, 5, 6, 7, 8, 9, 10])
        values = np.array([1.0, 2.0, 3.0, 4.0, 5.0, 6.0, 7.0, 8.0, 9.0, 10.0])

        self._storage.get.return_value = pd.DataFrame(
            {"index": index, "values": values}
        )

        self.client.get(
            self.timeseries_id,
            start="1970-01-01 00:00:00.000000001",
            end="1970-01-01 00:00:00.000000004",
        )

        self.client._storage.get.assert_called_once_with(self.timeseries_id, 1, 3)

    def test_search(self):
        self.client.search("test_namespace", "test_key", "test_name", 123)
        self.client._timeseries_api.search.assert_called_once_with(
            "test_namespace", "test_key", "test_name", 123
        )

    def test_search_None(self):
        with pytest.warns():
            self.client.search("test_namespace", None, "test_name", 123)

    def test_metadata_get_with_id(self):
        self.client._metadata_api.get_by_id.return_value = {"Id": "123abc"}

        response = self.client.metadata_get(metadata_id="123rdrs")
        self.assertEqual(response, {"Id": "123abc"})

    def test_metadata_get_with_namespace_and_key(self):
        self.client._metadata_api.get.return_value = {"Id": "lookupbynsandkey"}

        response = self.client.metadata_get(namespace="ns", key="k")
        self.assertEqual(response, {"Id": "lookupbynsandkey"})

    def test_metadata_get_without_params_throws(self):
        with self.assertRaises(ValueError):
            self.client.metadata_get()

    def test_metadata_get_with_id_and_namespace_and_key_uses_id(self):
        self.client._metadata_api.get_by_id.return_value = {"Id": "lookupbyid"}

        response = self.client.metadata_get(
            metadata_id="123rdrs", namespace="ns", key="k"
        )
        self.assertEqual(response, {"Id": "lookupbyid"})

    def test_metadata_set(self):
        self.client._metadata_api.put.return_value = {"Id": "123abc"}

        response = self.client.metadata_set("hello", "world", test="ohyeah!")
        self.assertEqual(response, {"Id": "123abc"})

    def test_metadata_browse_namespace(self):
        self.client.metadata_browse()
        self.client._metadata_api.namespaces.assert_called_once_with()

    def test_metadata_browse_keys(self):
        self.client.metadata_browse(namespace="test_namespace")
        self.client._metadata_api.keys.assert_called_once_with("test_namespace")

    def test_metadata_search(self):
        self.client.metadata_search(namespace="test_namespace", key="test_key")
        self.client._metadata_api.search.assert_called_once_with(
            "test_namespace", "test_key"
        )

    def test_metadata_delete(self):
        self.client.metadata_delete("id123")
        self.client._metadata_api.delete.assert_called_once_with("id123")

    def test_set_metadata_with_namespace_and_key_creates_and_attaches(self):
        self.client._metadata_api.put.return_value = {"Id": "meta-id-2"}

        self.client.set_metadata(
            series_id="series-id-1", namespace="meta-ns-1", key="meta-key-1", Data=42
        )

        self.client._metadata_api.put.assert_called_once_with(
            "meta-ns-1", "meta-key-1", False, Data=42
        )
        self.client._timeseries_api.attach_metadata.assert_called_once_with(
            "series-id-1", ["meta-id-2"]
        )

    def test_set_metadata_with_overwrite_false_throws(self):
        response = requests.Response()
        response.status_code = 409
        self.client._metadata_api.put.side_effect = requests.exceptions.HTTPError(
            response=response
        )

        with self.assertRaises(ValueError):
            self.client.set_metadata(
                series_id="series-id-1",
                namespace="meta-ns-1",
                key="meta-key-1",
                Data=42,
            )

    def test_set_metadata_with_overwrite_true(self):
        self.client._metadata_api.put.return_value = {"Id": "meta-id-2"}

        self.client.set_metadata(
            series_id="series-id-1",
            namespace="meta-ns-1",
            key="meta-key-1",
            overwrite=True,
            Data=42,
        )

        self.client._metadata_api.put.assert_called_once_with(
            "meta-ns-1", "meta-key-1", True, Data=42
        )

    def test_set_metadata_with_metadataid_calls_attachmetadata_with_idsinarray(self):
        self.client.set_metadata(series_id="series-id-1", metadata_id="meta-id-2")
        self.client._timeseries_api.attach_metadata.assert_called_once_with(
            "series-id-1", ["meta-id-2"]
        )

    def test_remove_metadata(self):
        self.client.remove_metadata("series_123", "meta_abc")
        self.client._timeseries_api.detach_metadata.assert_called_once_with(
            "series_123", ["meta_abc"]
        )


class Test_TimeSeriesClient_verify_prep_series(unittest.TestCase):
    def setUp(self):
        self.client = Client(Mock())

    def test_daterange(self):
        index = pd.date_range("2023", periods=10, freq="1S")
        values = np.random.rand(10)
        series = pd.Series(values, index=index)
        df_expected = pd.DataFrame({0: index.values.astype("int64"), 1: values})

        result = self.client._verify_and_prepare_series(series)
        pd.testing.assert_frame_equal(df_expected, result)

    def test_datetime64(self):
        index = np.arange(0, 10e9, 1e9, dtype="int64")
        values = np.random.rand(10)
        series = pd.Series(values, index=index.astype("datetime64[ns]"))
        df_expected = pd.DataFrame({0: index, 1: values})

        result = self.client._verify_and_prepare_series(series)
        pd.testing.assert_frame_equal(df_expected, result)

    def test_int64(self):
        index = np.arange(0, 10e9, 1e9, dtype="int64")
        values = np.random.rand(10)
        series = pd.Series(values, index=index)
        df_expected = pd.DataFrame({0: index, 1: values})

        result = self.client._verify_and_prepare_series(series)
        pd.testing.assert_frame_equal(df_expected, result)

    def test_index_not_valid(self):
        series = pd.Series(
            np.random.rand(10), index=np.arange(0, 10e9, 1e9).astype("float")
        )
        with self.assertRaises(ValueError):
            self.client._verify_and_prepare_series(series)

    def test_not_a_series(self):
        with self.assertRaises(ValueError):
            self.client._verify_and_prepare_series("this is wrong input")


if __name__ == "__main__":
    unittest.main()
<|MERGE_RESOLUTION|>--- conflicted
+++ resolved
@@ -1,666 +1,604 @@
-import unittest
-from unittest.mock import Mock, patch
-
-import numpy as np
-import pandas as pd
-import pytest
-import requests
-import warnings
-
-import datareservoirio
-from datareservoirio import Client
-
-
-# Test should not make calls to the API, but just in case!
-def setUpModule():
-    datareservoirio.globalsettings.environment.set_qa()
-
-
-class Test_Client(unittest.TestCase):
-    @patch("datareservoirio.storage.StorageCache")
-    def setUp(self, mock_cache):
-        self.auth = Mock()
-
-        self.client = Client(self.auth)
-        self.client._files_api = Mock()
-        self.client._timeseries_api = Mock()
-        self.client._metadata_api = Mock()
-        self._storage = self.client._storage = Mock()
-
-        self.dummy_series = pd.Series(
-            np.arange(1e3), index=np.array(np.arange(1e3), dtype="datetime64[ns]")
-        )
-
-        self.dummy_df = self.dummy_series.to_frame(name=1).reset_index(names=0)
-        self.dummy_df[0] = self.dummy_df[0].astype("int64")
-
-        self.timeseries_id = "abc-123-xyz"
-        self.dummy_params = {
-            "FileId": 666,
-            "Account": "account",
-            "SasKey": "abcdef",
-            "Container": "blobcontainer",
-            "Path": "blobpath",
-            "Endpoint": "endpointURI",
-            "Files": [],
-        }
-
-        self.response = Mock()
-        self.response.text = "1,1\n2,2\n3,3\n4,4"
-
-        self.series_with_10_rows = pd.Series(
-            data=[1, 2, 3, 4, 5, 6, 7, 8, 9, 10], index=[1, 2, 3, 4, 5, 6, 7, 8, 9, 10]
-        )
-        self.series_with_10_rows.index = pd.to_datetime(
-            self.series_with_10_rows.index, utc=True
-        )
-
-        self.series_with_10_rows_csv = self.series_with_10_rows.to_csv(header=False)
-
-        self.download_days_response = {
-            "Files": [
-                {
-                    "Index": 0,
-                    "FileId": "00000000-3ad3-4b13-b452-d2c212fab6f1",
-                    "Chunks": [
-                        {
-                            "Account": "reservoirfiles00test",
-                            "SasKey": "sv=2016-05-31&sr=b&sig=HF58vgk5RTKB8pN6SXp40Ih%2FRhsHnyJPh8fTqzbVcKM%3D&se=2017-05-22T15%3A25%3A59Z&sp=r",
-                            "SasKeyExpirationTime": "2022-08-25T06:59:06.591Z",
-                            "Container": "timeseries-days",
-                            "Path": "5a5fc7b8-3ad3-4b13-b452-d2c212fab6f1/2014/06/17/16238.csv",
-                            "Endpoint": "https://timeseries-days/5a5fc7b8-3ad3-4b13-b452-d2c212fab6f1/2014/06/17/16238.csv",
-                        }
-                    ],
-                },
-                {
-                    "Index": 1,
-                    "FileId": "10000000-3ad3-4b13-b452-d2c212fab6f1",
-                    "Chunks": [
-                        {
-                            "Account": "reservoirfiles00test",
-                            "SasKey": "sv=2016-05-31&sr=b&sig=9u%2Fg5BY%2BODexgRvV0Bt6OMoM6Wr5zCyDL7vRP%2B2zrtc%3D&se=2017-05-22T15%3A25%3A59Z&sp=r",
-                            "SasKeyExpirationTime": "2022-08-25T06:59:06.591Z",
-                            "Container": "timeseries-days",
-                            "Path": "5a5fc7b8-3ad3-4b13-b452-d2c212fab6f1/2014/06/15/16236.csv",
-                            "Endpoint": "https://timeseries-days/5a5fc7b8-3ad3-4b13-b452-d2c212fab6f1/2014/06/15/16236.csv",
-                        }
-                    ],
-                },
-                {
-                    "Index": 2,
-                    "FileId": "20000000-3ad3-4b13-b452-d2c212fab6f1",
-                    "Chunks": [
-                        {
-                            "Account": "reservoirfiles00test",
-                            "SasKey": "sv=2016-05-31&sr=b&sig=9u%2Fg5BY%2BODexgRvV0Bt6OMoM6Wr5zCyDL7vRP%2B2zrtc%3D&se=2017-05-22T15%3A25%3A59Z&sp=r",
-                            "SasKeyExpirationTime": "2022-08-25T06:59:06.591Z",
-                            "Container": "timeseries-days",
-                            "Path": "5a5fc7b8-3ad3-4b13-b452-d2c212fab6f1/2014/06/15/16236.csv",
-                            "Endpoint": "https://timeseries-days/5a5fc7b8-3ad3-4b13-b452-d2c212fab6f1/2014/06/15/16236.csv",
-                        }
-                    ],
-                },
-            ]
-        }
-
-    def test_init(self):
-        self.assertIsInstance(self.client, datareservoirio.Client)
-        self.assertIsInstance(self.client._timeseries_api, Mock)
-        self.assertIsInstance(self.client._metadata_api, Mock)
-        self.assertIsInstance(self.client._files_api, Mock)
-        self.assertIsInstance(self.client._storage, Mock)
-
-<<<<<<< HEAD
-    @patch("datareservoirio.client.Storage")
-    def test_init_with_cache_disabled(self, mock_storage):
-        Client(self.auth, cache=False)
-        assert not mock_storage.call_args.kwargs["cache"]
-
-    @patch("datareservoirio.client.Storage")
-    def test_init_with_cache_enabled(self, mock_storage):
-        Client(self.auth, cache=True)
-        assert mock_storage.call_args.kwargs["cache"]
-
-    @patch("datareservoirio.client.Storage")
-    def test_init_with_cache_format_verify_ignored(self, mock_storage):
-        with warnings.catch_warnings(record=True) as w:
-            warnings.simplefilter("always")
-
-            Client(self.auth, cache=True, cache_opt={"format": "csv"})
-            assert mock_storage.call_args.kwargs["cache"]
-            assert "format" not in mock_storage.call_args.kwargs["cache_opt"]
-
-            assert len(w) == 1
-            assert issubclass(w[-1].category, FutureWarning)
-
-    @patch("datareservoirio.client.Storage")
-    def test_init_with_cache_root(self, mock_storage):
-        Client(self.auth, cache=True, cache_opt={"cache_root": "a:\\diskett"})
-        assert mock_storage.call_args.kwargs["cache"]
-        assert mock_storage.call_args.kwargs["cache_opt"] == {"cache_root": "a:\\diskett"}
-
-    @patch("datareservoirio.client.Storage")
-    def test_init_with_cache_max_size(self, mock_storage):
-        Client(self.auth, cache=True, cache_opt={"max_size": 10})
-        assert mock_storage.call_args.kwargs["cache"]
-        assert mock_storage.call_args.kwargs["cache_opt"] == {"max_size": 10}
-=======
-    @patch("datareservoirio.client.DirectDownload")
-    def test_init_with_cache_disabled(self, mock_dl):
-        Client(self.auth, cache=False)
-        assert mock_dl.call_count == 1
-        # close client?
-
-    @patch("datareservoirio.client.FileCacheDownload")
-    def test_init_with_defaults_cache_is_enabled_and_format_parquet(self, mock_cache):
-        Client(self.auth)
-        kwargs = mock_cache.call_args[1]
-        self.assertIn("format_", kwargs)
-        self.assertEqual(kwargs["format_"], "parquet")
-        cache_defaults = Client.CACHE_DEFAULT.copy()
-        cache_defaults["format_"] = cache_defaults.pop("format")
-        mock_cache.assert_called_once_with(**cache_defaults)
-        # close client?
-
-    @patch("datareservoirio.client.FileCacheDownload")
-    def test_init_with_cache_enabled(self, mock_cache):
-        Client(self.auth, cache=True)
-        cache_defaults = Client.CACHE_DEFAULT.copy()
-        cache_defaults["format_"] = cache_defaults.pop("format")
-        mock_cache.assert_called_once_with(**cache_defaults)
-
-    @patch("datareservoirio.client.FileCacheDownload")
-    def test_init_with_cache_format_csv(self, mock_cache):
-        Client(self.auth, cache=True, cache_opt={"format": "csv"})
-        kwargs = mock_cache.call_args[1]
-        self.assertIn("format_", kwargs)
-        self.assertEqual(kwargs["format_"], "csv")
-
-    @patch("datareservoirio.client.FileCacheDownload")
-    def test_init_with_cache_format_parquet(self, mock_cache):
-        Client(self.auth, cache={"format": "parquet"})
-        kwargs = mock_cache.call_args[1]
-        self.assertIn("format_", kwargs)
-        self.assertEqual(kwargs["format_"], "parquet")
-
-    def test_init_with_invalid_cache_format_raises_exception(self):
-        with self.assertRaises(ValueError):
-            Client(self.auth, cache=True, cache_opt={"format": "bogusformat"})
-
-    @patch("datareservoirio.client.FileCacheDownload")
-    def test_init_with_cache_root(self, mock_cache):
-        cache_defaults = Client.CACHE_DEFAULT.copy()
-        cache_defaults["format_"] = cache_defaults.pop("format")
-        cache_defaults["cache_root"] = "a:\\diskett"
-
-        Client(self.auth, cache=True, cache_opt={"cache_root": "a:\\diskett"})
-        mock_cache.assert_called_once_with(**cache_defaults)
-
-    @patch("datareservoirio.client.FileCacheDownload")
-    def test_init_with_cache_max_size(self, mock_cache):
-        cache_defaults = Client.CACHE_DEFAULT.copy()
-        cache_defaults["format_"] = cache_defaults.pop("format")
-        cache_defaults["max_size"] = 10
-
-        Client(self.auth, cache=True, cache_opt={"max_size": 10})
-        mock_cache.assert_called_once_with(**cache_defaults)
->>>>>>> de4aa71e
-
-    def test_ping_request(self):
-        self.client._files_api.ping.return_value = {"status": "pong"}
-
-        response = self.client.ping()
-        self.assertEqual(response, {"status": "pong"})
-
-    @patch("time.sleep")
-    def test_create_without_data(self, mock_sleep):
-        expected_response = {"abc": 123}
-        self.client._timeseries_api.create.return_value = expected_response
-
-        response = self.client.create()
-
-        self.client._timeseries_api.create.assert_called_once_with()
-        self.assertDictEqual(response, expected_response)
-
-    @patch("time.sleep")
-    def test_create_with_data(self, mock_sleep):
-        self._storage.put = Mock()
-        self.client._wait_until_file_ready = Mock(return_value="Ready")
-
-        expected_response = {"abc": 123}
-        self.client._timeseries_api.create_with_data.return_value = expected_response
-        mock_response = Mock()
-        mock_response.json.return_value = self.dummy_params
-        self.auth.post.return_value = mock_response
-
-        response = self.client.create(self.dummy_series)
-
-        args, kwargs = self._storage.put.call_args
-        pd.testing.assert_frame_equal(args[0], self.dummy_df)
-        self.client._wait_until_file_ready.assert_called_once_with(
-            self.dummy_params["FileId"]
-        )
-        self.client._timeseries_api.create_with_data.assert_called_once_with(
-            self.dummy_params["FileId"]
-        )
-        self.assertDictEqual(response, expected_response)
-
-    @patch("time.sleep")
-    def test_create_with_data_without_wait_on_verification(self, mock_sleep):
-        self._storage.put = Mock()
-        self.client._wait_until_file_ready = Mock(return_value="Ready")
-
-        expected_response = {"abc": 123}
-        self.client._timeseries_api.create_with_data.return_value = expected_response
-        mock_response = Mock()
-        mock_response.json.return_value = self.dummy_params
-        self.auth.post.return_value = mock_response
-
-        response = self.client.create(self.dummy_series, wait_on_verification=False)
-
-        args, kwargs = self._storage.put.call_args
-        pd.testing.assert_frame_equal(args[0], self.dummy_df)
-        self.client._wait_until_file_ready.assert_not_called()
-        self.client._timeseries_api.create_with_data.assert_called_once_with(
-            self.dummy_params["FileId"]
-        )
-        self.assertDictEqual(response, expected_response)
-
-    @patch("time.sleep")
-    def test_create_when_timeseries_have_duplicate_indicies_throws(self, mock_sleep):
-        self._storage.put = Mock(return_value=self.dummy_params["FileId"])
-        self.client._wait_until_file_ready = Mock(return_value="Ready")
-        df = pd.Series([0.0, 1.0, 2.0, 3.1, 3.2, 3.3, 4.0], index=[0, 1, 2, 3, 3, 3, 4])
-
-        with self.assertRaises(ValueError):
-            self.client.create(df)
-
-    @patch("time.sleep")
-    def test_append_all_methods_called(self, mock_sleep):
-        self._storage.put = Mock()
-        self.client._wait_until_file_ready = Mock(return_value="Ready")
-
-        expected_response = {"abc": 123}
-        self.client._timeseries_api.add.return_value = expected_response
-        mock_response = Mock()
-        mock_response.json.return_value = self.dummy_params
-        self.auth.post.return_value = mock_response
-
-        response = self.client.append(self.dummy_series, self.timeseries_id)
-
-        args, kwargs = self._storage.put.call_args
-        pd.testing.assert_frame_equal(args[0], self.dummy_df)
-        self.client._wait_until_file_ready.assert_called_once_with(
-            self.dummy_params["FileId"]
-        )
-
-        self.client._timeseries_api.add.assert_called_once_with(
-            self.timeseries_id, self.dummy_params["FileId"]
-        )
-        self.assertDictEqual(response, expected_response)
-
-    @patch("time.sleep")
-    def test_append_without_wait_on_verification(self, mock_sleep):
-        self._storage.put = Mock()
-        self.client._wait_until_file_ready = Mock(return_value="Ready")
-
-        expected_response = {"abc": 123}
-        self.client._timeseries_api.add.return_value = expected_response
-        mock_response = Mock()
-        mock_response.json.return_value = self.dummy_params
-        self.auth.post.return_value = mock_response
-
-        response = self.client.append(
-            self.dummy_series, self.timeseries_id, wait_on_verification=False
-        )
-
-        args, kwargs = self._storage.put.call_args
-        pd.testing.assert_frame_equal(args[0], self.dummy_df)
-        self.client._wait_until_file_ready.assert_not_called()
-
-        self.client._timeseries_api.add.assert_called_once_with(
-            self.timeseries_id, self.dummy_params["FileId"]
-        )
-        self.assertDictEqual(response, expected_response)
-
-    @patch("time.sleep")
-    def test_append_when_timeseries_have_duplicate_indicies_throws(self, mock_sleep):
-        self._storage.put = Mock(return_value=self.dummy_params["FileId"])
-        self.client._wait_until_file_ready = Mock(return_value="Ready")
-        df = pd.Series([0.0, 1.0, 2.0, 3.1, 3.2, 3.3, 4.0], index=[0, 1, 2, 3, 3, 3, 4])
-
-        with self.assertRaises(ValueError):
-            self.client.append(df, self.timeseries_id)
-
-    def test_info_all_methods_called(self):
-        expected_response = {"abc": 123}
-        self.client._timeseries_api.info.return_value = expected_response
-
-        response = self.client.info(self.timeseries_id)
-
-        self.client._timeseries_api.info.assert_called_once_with(self.timeseries_id)
-        self.assertDictEqual(response, expected_response)
-
-    def test_delete_all_methods_called(self):
-        expected_response = 200
-        self.client._timeseries_api.delete.return_value = expected_response
-
-        response = self.client.delete(self.timeseries_id)
-
-        self.client._timeseries_api.delete.assert_called_once_with(self.timeseries_id)
-        self.assertEqual(response, expected_response)
-
-    def test_get_with_defaults(self):
-        index = np.array([1, 2, 3, 4, 5, 6])
-        values = np.array([1.0, 2.0, 3.0, 4.0, 5.0, 6.0])
-
-        self._storage.get.return_value = pd.DataFrame(
-            {"index": index, "values": values}
-        )
-        response_expected = pd.Series(
-            values, index=pd.to_datetime(index, utc=True), name="values"
-        )
-
-        response = self.client.get(self.timeseries_id)
-
-        self.client._storage.get.assert_called_once_with(
-            self.timeseries_id,
-            datareservoirio.client._START_DEFAULT,
-            datareservoirio.client._END_DEFAULT - 1,
-        )
-        pd.testing.assert_series_equal(response, response_expected)
-
-    def test_get_with_convert_date_returns_series(self):
-        index = np.array([1, 2, 3, 4, 5, 6, 7, 8, 9, 10])
-        values = np.array([1.0, 2.0, 3.0, 4.0, 5.0, 6.0, 7.0, 8.0, 9.0, 10.0])
-
-        series_with_dt = pd.Series(
-            values[:-1], index=pd.to_datetime(index[:-1], utc=True), name="values"
-        )
-
-        start = pd.to_datetime(1, dayfirst=True, unit="ns", utc=True).value
-        end = pd.to_datetime(10, dayfirst=True, unit="ns", utc=True).value
-
-        self.client._storage.get.return_value = pd.DataFrame(
-            {"index": index, "values": values}
-        )
-        response = self.client.get(self.timeseries_id, start, end, convert_date=True)
-
-        self.client._storage.get.assert_called_once_with(
-            self.timeseries_id, start, end - 1
-        )
-
-        pd.testing.assert_series_equal(response, series_with_dt, check_index_type=True)
-
-    def test_get_without_convert_date_returns_series(self):
-        index = np.array([1, 2, 3, 4, 5, 6, 7, 8, 9, 10])
-        values = np.array([1.0, 2.0, 3.0, 4.0, 5.0, 6.0, 7.0, 8.0, 9.0, 10.0])
-
-        series_with_dt = pd.Series(values[:-1], index=index[:-1], name="values")
-
-        start = pd.to_datetime(1, dayfirst=True, unit="ns", utc=True).value
-        end = pd.to_datetime(10, dayfirst=True, unit="ns", utc=True).value
-
-        self.client._storage.get.return_value = pd.DataFrame(
-            {"index": index, "values": values}
-        )
-        response = self.client.get(self.timeseries_id, start, end, convert_date=False)
-
-        self.client._storage.get.assert_called_once_with(
-            self.timeseries_id, start, end - 1
-        )
-
-        pd.testing.assert_series_equal(response, series_with_dt, check_index_type=True)
-
-    def test_get_with_start_stop_as_str_calls_storagewithnanonsinceepoch(self):
-        index = np.array([1, 2, 3, 4, 5, 6, 7, 8, 9, 10])
-        values = np.array([1.0, 2.0, 3.0, 4.0, 5.0, 6.0, 7.0, 8.0, 9.0, 10.0])
-        self._storage.get.return_value = pd.DataFrame(
-            {"index": index, "values": values}
-        )
-
-        self.client.get(
-            self.timeseries_id,
-            start="1970-01-01 00:00:00.000000001",
-            end="1970-01-01 00:00:00.000000004",
-        )
-
-        self.client._storage.get.assert_called_once_with(self.timeseries_id, 1, 3)
-
-    def test_get_with_emptytimeseries_return_empty(self):
-        index = np.array([10, 11, 12])
-        values = np.array([1, 2, 3])
-        self._storage.get.return_value = pd.DataFrame(
-            {"index": index, "values": values}
-        )
-
-        response_expected = pd.Series(dtype="float64", name="values")
-        response_expected.index = pd.to_datetime(response_expected.index, utc=True)
-
-        response = self.client.get(
-            self.timeseries_id,
-            start="1970-01-01 00:00:00.000000001",
-            end="1970-01-01 00:00:00.000000004",
-            raise_empty=False,
-        )
-
-        pd.testing.assert_series_equal(response, response_expected, check_dtype=False)
-
-    def test_get_empty(self):
-        self._storage.get.return_value = pd.DataFrame(
-            columns=("index", "values")
-        ).astype({"index": "int64"})
-        response_expected = pd.Series(name="values", dtype="object")
-        response_expected.index = pd.to_datetime(response_expected.index, utc=True)
-
-        response = self.client.get(self.timeseries_id)
-
-        self.client._storage.get.assert_called_once_with(
-            self.timeseries_id,
-            datareservoirio.client._START_DEFAULT,
-            datareservoirio.client._END_DEFAULT - 1,
-        )
-        pd.testing.assert_series_equal(response, response_expected)
-
-    def test_get_with_raise_empty_throws(self):
-        index = np.array([6, 7, 8, 9, 10])
-        values = np.array([6.0, 7.0, 8.0, 9.0, 10.0])
-        self._storage.get.return_value = pd.DataFrame(
-            {"index": index, "values": values}
-        )
-
-        with self.assertRaises(ValueError):
-            self.client.get(
-                self.timeseries_id,
-                start="1970-01-01 00:00:00.000000001",
-                end="1970-01-01 00:00:00.000000004",
-                raise_empty=True,
-            )
-
-    def test_get_start_stop_exception(self):
-        self.client._timeseries_api.data.return_value = self.response
-
-        with self.assertRaises(ValueError):
-            self.client.get(
-                self.timeseries_id,
-                start="1970-01-01 00:00:00.000000004",
-                end="1970-01-01 00:00:00.000000001",
-            )
-
-    def test_get_subtract_nanosecond(self):
-        index = np.array([1, 2, 3, 4, 5, 6, 7, 8, 9, 10])
-        values = np.array([1.0, 2.0, 3.0, 4.0, 5.0, 6.0, 7.0, 8.0, 9.0, 10.0])
-
-        self._storage.get.return_value = pd.DataFrame(
-            {"index": index, "values": values}
-        )
-
-        self.client.get(
-            self.timeseries_id,
-            start="1970-01-01 00:00:00.000000001",
-            end="1970-01-01 00:00:00.000000004",
-        )
-
-        self.client._storage.get.assert_called_once_with(self.timeseries_id, 1, 3)
-
-    def test_search(self):
-        self.client.search("test_namespace", "test_key", "test_name", 123)
-        self.client._timeseries_api.search.assert_called_once_with(
-            "test_namespace", "test_key", "test_name", 123
-        )
-
-    def test_search_None(self):
-        with pytest.warns():
-            self.client.search("test_namespace", None, "test_name", 123)
-
-    def test_metadata_get_with_id(self):
-        self.client._metadata_api.get_by_id.return_value = {"Id": "123abc"}
-
-        response = self.client.metadata_get(metadata_id="123rdrs")
-        self.assertEqual(response, {"Id": "123abc"})
-
-    def test_metadata_get_with_namespace_and_key(self):
-        self.client._metadata_api.get.return_value = {"Id": "lookupbynsandkey"}
-
-        response = self.client.metadata_get(namespace="ns", key="k")
-        self.assertEqual(response, {"Id": "lookupbynsandkey"})
-
-    def test_metadata_get_without_params_throws(self):
-        with self.assertRaises(ValueError):
-            self.client.metadata_get()
-
-    def test_metadata_get_with_id_and_namespace_and_key_uses_id(self):
-        self.client._metadata_api.get_by_id.return_value = {"Id": "lookupbyid"}
-
-        response = self.client.metadata_get(
-            metadata_id="123rdrs", namespace="ns", key="k"
-        )
-        self.assertEqual(response, {"Id": "lookupbyid"})
-
-    def test_metadata_set(self):
-        self.client._metadata_api.put.return_value = {"Id": "123abc"}
-
-        response = self.client.metadata_set("hello", "world", test="ohyeah!")
-        self.assertEqual(response, {"Id": "123abc"})
-
-    def test_metadata_browse_namespace(self):
-        self.client.metadata_browse()
-        self.client._metadata_api.namespaces.assert_called_once_with()
-
-    def test_metadata_browse_keys(self):
-        self.client.metadata_browse(namespace="test_namespace")
-        self.client._metadata_api.keys.assert_called_once_with("test_namespace")
-
-    def test_metadata_search(self):
-        self.client.metadata_search(namespace="test_namespace", key="test_key")
-        self.client._metadata_api.search.assert_called_once_with(
-            "test_namespace", "test_key"
-        )
-
-    def test_metadata_delete(self):
-        self.client.metadata_delete("id123")
-        self.client._metadata_api.delete.assert_called_once_with("id123")
-
-    def test_set_metadata_with_namespace_and_key_creates_and_attaches(self):
-        self.client._metadata_api.put.return_value = {"Id": "meta-id-2"}
-
-        self.client.set_metadata(
-            series_id="series-id-1", namespace="meta-ns-1", key="meta-key-1", Data=42
-        )
-
-        self.client._metadata_api.put.assert_called_once_with(
-            "meta-ns-1", "meta-key-1", False, Data=42
-        )
-        self.client._timeseries_api.attach_metadata.assert_called_once_with(
-            "series-id-1", ["meta-id-2"]
-        )
-
-    def test_set_metadata_with_overwrite_false_throws(self):
-        response = requests.Response()
-        response.status_code = 409
-        self.client._metadata_api.put.side_effect = requests.exceptions.HTTPError(
-            response=response
-        )
-
-        with self.assertRaises(ValueError):
-            self.client.set_metadata(
-                series_id="series-id-1",
-                namespace="meta-ns-1",
-                key="meta-key-1",
-                Data=42,
-            )
-
-    def test_set_metadata_with_overwrite_true(self):
-        self.client._metadata_api.put.return_value = {"Id": "meta-id-2"}
-
-        self.client.set_metadata(
-            series_id="series-id-1",
-            namespace="meta-ns-1",
-            key="meta-key-1",
-            overwrite=True,
-            Data=42,
-        )
-
-        self.client._metadata_api.put.assert_called_once_with(
-            "meta-ns-1", "meta-key-1", True, Data=42
-        )
-
-    def test_set_metadata_with_metadataid_calls_attachmetadata_with_idsinarray(self):
-        self.client.set_metadata(series_id="series-id-1", metadata_id="meta-id-2")
-        self.client._timeseries_api.attach_metadata.assert_called_once_with(
-            "series-id-1", ["meta-id-2"]
-        )
-
-    def test_remove_metadata(self):
-        self.client.remove_metadata("series_123", "meta_abc")
-        self.client._timeseries_api.detach_metadata.assert_called_once_with(
-            "series_123", ["meta_abc"]
-        )
-
-
-class Test_TimeSeriesClient_verify_prep_series(unittest.TestCase):
-    def setUp(self):
-        self.client = Client(Mock())
-
-    def test_daterange(self):
-        index = pd.date_range("2023", periods=10, freq="1S")
-        values = np.random.rand(10)
-        series = pd.Series(values, index=index)
-        df_expected = pd.DataFrame({0: index.values.astype("int64"), 1: values})
-
-        result = self.client._verify_and_prepare_series(series)
-        pd.testing.assert_frame_equal(df_expected, result)
-
-    def test_datetime64(self):
-        index = np.arange(0, 10e9, 1e9, dtype="int64")
-        values = np.random.rand(10)
-        series = pd.Series(values, index=index.astype("datetime64[ns]"))
-        df_expected = pd.DataFrame({0: index, 1: values})
-
-        result = self.client._verify_and_prepare_series(series)
-        pd.testing.assert_frame_equal(df_expected, result)
-
-    def test_int64(self):
-        index = np.arange(0, 10e9, 1e9, dtype="int64")
-        values = np.random.rand(10)
-        series = pd.Series(values, index=index)
-        df_expected = pd.DataFrame({0: index, 1: values})
-
-        result = self.client._verify_and_prepare_series(series)
-        pd.testing.assert_frame_equal(df_expected, result)
-
-    def test_index_not_valid(self):
-        series = pd.Series(
-            np.random.rand(10), index=np.arange(0, 10e9, 1e9).astype("float")
-        )
-        with self.assertRaises(ValueError):
-            self.client._verify_and_prepare_series(series)
-
-    def test_not_a_series(self):
-        with self.assertRaises(ValueError):
-            self.client._verify_and_prepare_series("this is wrong input")
-
-
-if __name__ == "__main__":
-    unittest.main()
+import unittest
+from unittest.mock import Mock, patch
+
+import numpy as np
+import pandas as pd
+import pytest
+import requests
+import warnings
+
+import datareservoirio
+from datareservoirio import Client
+
+
+# Test should not make calls to the API, but just in case!
+def setUpModule():
+    datareservoirio.globalsettings.environment.set_qa()
+
+
+class Test_Client(unittest.TestCase):
+    @patch("datareservoirio.storage.StorageCache")
+    def setUp(self, mock_cache):
+        self.auth = Mock()
+
+        self.client = Client(self.auth)
+        self.client._files_api = Mock()
+        self.client._timeseries_api = Mock()
+        self.client._metadata_api = Mock()
+        self._storage = self.client._storage = Mock()
+
+        self.dummy_series = pd.Series(
+            np.arange(1e3), index=np.array(np.arange(1e3), dtype="datetime64[ns]")
+        )
+
+        self.dummy_df = self.dummy_series.to_frame(name=1).reset_index(names=0)
+        self.dummy_df[0] = self.dummy_df[0].astype("int64")
+
+        self.timeseries_id = "abc-123-xyz"
+        self.dummy_params = {
+            "FileId": 666,
+            "Account": "account",
+            "SasKey": "abcdef",
+            "Container": "blobcontainer",
+            "Path": "blobpath",
+            "Endpoint": "endpointURI",
+            "Files": [],
+        }
+
+        self.response = Mock()
+        self.response.text = "1,1\n2,2\n3,3\n4,4"
+
+        self.series_with_10_rows = pd.Series(
+            data=[1, 2, 3, 4, 5, 6, 7, 8, 9, 10], index=[1, 2, 3, 4, 5, 6, 7, 8, 9, 10]
+        )
+        self.series_with_10_rows.index = pd.to_datetime(
+            self.series_with_10_rows.index, utc=True
+        )
+
+        self.series_with_10_rows_csv = self.series_with_10_rows.to_csv(header=False)
+
+        self.download_days_response = {
+            "Files": [
+                {
+                    "Index": 0,
+                    "FileId": "00000000-3ad3-4b13-b452-d2c212fab6f1",
+                    "Chunks": [
+                        {
+                            "Account": "reservoirfiles00test",
+                            "SasKey": "sv=2016-05-31&sr=b&sig=HF58vgk5RTKB8pN6SXp40Ih%2FRhsHnyJPh8fTqzbVcKM%3D&se=2017-05-22T15%3A25%3A59Z&sp=r",
+                            "SasKeyExpirationTime": "2022-08-25T06:59:06.591Z",
+                            "Container": "timeseries-days",
+                            "Path": "5a5fc7b8-3ad3-4b13-b452-d2c212fab6f1/2014/06/17/16238.csv",
+                            "Endpoint": "https://timeseries-days/5a5fc7b8-3ad3-4b13-b452-d2c212fab6f1/2014/06/17/16238.csv",
+                        }
+                    ],
+                },
+                {
+                    "Index": 1,
+                    "FileId": "10000000-3ad3-4b13-b452-d2c212fab6f1",
+                    "Chunks": [
+                        {
+                            "Account": "reservoirfiles00test",
+                            "SasKey": "sv=2016-05-31&sr=b&sig=9u%2Fg5BY%2BODexgRvV0Bt6OMoM6Wr5zCyDL7vRP%2B2zrtc%3D&se=2017-05-22T15%3A25%3A59Z&sp=r",
+                            "SasKeyExpirationTime": "2022-08-25T06:59:06.591Z",
+                            "Container": "timeseries-days",
+                            "Path": "5a5fc7b8-3ad3-4b13-b452-d2c212fab6f1/2014/06/15/16236.csv",
+                            "Endpoint": "https://timeseries-days/5a5fc7b8-3ad3-4b13-b452-d2c212fab6f1/2014/06/15/16236.csv",
+                        }
+                    ],
+                },
+                {
+                    "Index": 2,
+                    "FileId": "20000000-3ad3-4b13-b452-d2c212fab6f1",
+                    "Chunks": [
+                        {
+                            "Account": "reservoirfiles00test",
+                            "SasKey": "sv=2016-05-31&sr=b&sig=9u%2Fg5BY%2BODexgRvV0Bt6OMoM6Wr5zCyDL7vRP%2B2zrtc%3D&se=2017-05-22T15%3A25%3A59Z&sp=r",
+                            "SasKeyExpirationTime": "2022-08-25T06:59:06.591Z",
+                            "Container": "timeseries-days",
+                            "Path": "5a5fc7b8-3ad3-4b13-b452-d2c212fab6f1/2014/06/15/16236.csv",
+                            "Endpoint": "https://timeseries-days/5a5fc7b8-3ad3-4b13-b452-d2c212fab6f1/2014/06/15/16236.csv",
+                        }
+                    ],
+                },
+            ]
+        }
+
+    def test_init(self):
+        self.assertIsInstance(self.client, datareservoirio.Client)
+        self.assertIsInstance(self.client._timeseries_api, Mock)
+        self.assertIsInstance(self.client._metadata_api, Mock)
+        self.assertIsInstance(self.client._files_api, Mock)
+        self.assertIsInstance(self.client._storage, Mock)
+
+    @patch("datareservoirio.client.Storage")
+    def test_init_with_cache_disabled(self, mock_storage):
+        Client(self.auth, cache=False)
+        assert not mock_storage.call_args.kwargs["cache"]
+
+    @patch("datareservoirio.client.Storage")
+    def test_init_with_cache_enabled(self, mock_storage):
+        Client(self.auth, cache=True)
+        assert mock_storage.call_args.kwargs["cache"]
+
+    @patch("datareservoirio.client.Storage")
+    def test_init_with_cache_format_verify_ignored(self, mock_storage):
+        with warnings.catch_warnings(record=True) as w:
+            warnings.simplefilter("always")
+
+            Client(self.auth, cache=True, cache_opt={"format": "csv"})
+            assert mock_storage.call_args.kwargs["cache"]
+            assert "format" not in mock_storage.call_args.kwargs["cache_opt"]
+
+            assert len(w) == 1
+            assert issubclass(w[-1].category, FutureWarning)
+
+    @patch("datareservoirio.client.Storage")
+    def test_init_with_cache_root(self, mock_storage):
+        Client(self.auth, cache=True, cache_opt={"cache_root": "a:\\diskett"})
+        assert mock_storage.call_args.kwargs["cache"]
+        assert mock_storage.call_args.kwargs["cache_opt"] == {"cache_root": "a:\\diskett"}
+
+    @patch("datareservoirio.client.Storage")
+    def test_init_with_cache_max_size(self, mock_storage):
+        Client(self.auth, cache=True, cache_opt={"max_size": 10})
+        assert mock_storage.call_args.kwargs["cache"]
+        assert mock_storage.call_args.kwargs["cache_opt"] == {"max_size": 10}
+
+    def test_ping_request(self):
+        self.client._files_api.ping.return_value = {"status": "pong"}
+
+        response = self.client.ping()
+        self.assertEqual(response, {"status": "pong"})
+
+    @patch("time.sleep")
+    def test_create_without_data(self, mock_sleep):
+        expected_response = {"abc": 123}
+        self.client._timeseries_api.create.return_value = expected_response
+
+        response = self.client.create()
+
+        self.client._timeseries_api.create.assert_called_once_with()
+        self.assertDictEqual(response, expected_response)
+
+    @patch("time.sleep")
+    def test_create_with_data(self, mock_sleep):
+        self._storage.put = Mock()
+        self.client._wait_until_file_ready = Mock(return_value="Ready")
+
+        expected_response = {"abc": 123}
+        self.client._timeseries_api.create_with_data.return_value = expected_response
+        mock_response = Mock()
+        mock_response.json.return_value = self.dummy_params
+        self.auth.post.return_value = mock_response
+
+        response = self.client.create(self.dummy_series)
+
+        args, kwargs = self._storage.put.call_args
+        pd.testing.assert_frame_equal(args[0], self.dummy_df)
+        self.client._wait_until_file_ready.assert_called_once_with(
+            self.dummy_params["FileId"]
+        )
+        self.client._timeseries_api.create_with_data.assert_called_once_with(
+            self.dummy_params["FileId"]
+        )
+        self.assertDictEqual(response, expected_response)
+
+    @patch("time.sleep")
+    def test_create_with_data_without_wait_on_verification(self, mock_sleep):
+        self._storage.put = Mock()
+        self.client._wait_until_file_ready = Mock(return_value="Ready")
+
+        expected_response = {"abc": 123}
+        self.client._timeseries_api.create_with_data.return_value = expected_response
+        mock_response = Mock()
+        mock_response.json.return_value = self.dummy_params
+        self.auth.post.return_value = mock_response
+
+        response = self.client.create(self.dummy_series, wait_on_verification=False)
+
+        args, kwargs = self._storage.put.call_args
+        pd.testing.assert_frame_equal(args[0], self.dummy_df)
+        self.client._wait_until_file_ready.assert_not_called()
+        self.client._timeseries_api.create_with_data.assert_called_once_with(
+            self.dummy_params["FileId"]
+        )
+        self.assertDictEqual(response, expected_response)
+
+    @patch("time.sleep")
+    def test_create_when_timeseries_have_duplicate_indicies_throws(self, mock_sleep):
+        self._storage.put = Mock(return_value=self.dummy_params["FileId"])
+        self.client._wait_until_file_ready = Mock(return_value="Ready")
+        df = pd.Series([0.0, 1.0, 2.0, 3.1, 3.2, 3.3, 4.0], index=[0, 1, 2, 3, 3, 3, 4])
+
+        with self.assertRaises(ValueError):
+            self.client.create(df)
+
+    @patch("time.sleep")
+    def test_append_all_methods_called(self, mock_sleep):
+        self._storage.put = Mock()
+        self.client._wait_until_file_ready = Mock(return_value="Ready")
+
+        expected_response = {"abc": 123}
+        self.client._timeseries_api.add.return_value = expected_response
+        mock_response = Mock()
+        mock_response.json.return_value = self.dummy_params
+        self.auth.post.return_value = mock_response
+
+        response = self.client.append(self.dummy_series, self.timeseries_id)
+
+        args, kwargs = self._storage.put.call_args
+        pd.testing.assert_frame_equal(args[0], self.dummy_df)
+        self.client._wait_until_file_ready.assert_called_once_with(
+            self.dummy_params["FileId"]
+        )
+
+        self.client._timeseries_api.add.assert_called_once_with(
+            self.timeseries_id, self.dummy_params["FileId"]
+        )
+        self.assertDictEqual(response, expected_response)
+
+    @patch("time.sleep")
+    def test_append_without_wait_on_verification(self, mock_sleep):
+        self._storage.put = Mock()
+        self.client._wait_until_file_ready = Mock(return_value="Ready")
+
+        expected_response = {"abc": 123}
+        self.client._timeseries_api.add.return_value = expected_response
+        mock_response = Mock()
+        mock_response.json.return_value = self.dummy_params
+        self.auth.post.return_value = mock_response
+
+        response = self.client.append(
+            self.dummy_series, self.timeseries_id, wait_on_verification=False
+        )
+
+        args, kwargs = self._storage.put.call_args
+        pd.testing.assert_frame_equal(args[0], self.dummy_df)
+        self.client._wait_until_file_ready.assert_not_called()
+
+        self.client._timeseries_api.add.assert_called_once_with(
+            self.timeseries_id, self.dummy_params["FileId"]
+        )
+        self.assertDictEqual(response, expected_response)
+
+    @patch("time.sleep")
+    def test_append_when_timeseries_have_duplicate_indicies_throws(self, mock_sleep):
+        self._storage.put = Mock(return_value=self.dummy_params["FileId"])
+        self.client._wait_until_file_ready = Mock(return_value="Ready")
+        df = pd.Series([0.0, 1.0, 2.0, 3.1, 3.2, 3.3, 4.0], index=[0, 1, 2, 3, 3, 3, 4])
+
+        with self.assertRaises(ValueError):
+            self.client.append(df, self.timeseries_id)
+
+    def test_info_all_methods_called(self):
+        expected_response = {"abc": 123}
+        self.client._timeseries_api.info.return_value = expected_response
+
+        response = self.client.info(self.timeseries_id)
+
+        self.client._timeseries_api.info.assert_called_once_with(self.timeseries_id)
+        self.assertDictEqual(response, expected_response)
+
+    def test_delete_all_methods_called(self):
+        expected_response = 200
+        self.client._timeseries_api.delete.return_value = expected_response
+
+        response = self.client.delete(self.timeseries_id)
+
+        self.client._timeseries_api.delete.assert_called_once_with(self.timeseries_id)
+        self.assertEqual(response, expected_response)
+
+    def test_get_with_defaults(self):
+        index = np.array([1, 2, 3, 4, 5, 6])
+        values = np.array([1.0, 2.0, 3.0, 4.0, 5.0, 6.0])
+
+        self._storage.get.return_value = pd.DataFrame(
+            {"index": index, "values": values}
+        )
+        response_expected = pd.Series(
+            values, index=pd.to_datetime(index, utc=True), name="values"
+        )
+
+        response = self.client.get(self.timeseries_id)
+
+        self.client._storage.get.assert_called_once_with(
+            self.timeseries_id,
+            datareservoirio.client._START_DEFAULT,
+            datareservoirio.client._END_DEFAULT - 1,
+        )
+        pd.testing.assert_series_equal(response, response_expected)
+
+    def test_get_with_convert_date_returns_series(self):
+        index = np.array([1, 2, 3, 4, 5, 6, 7, 8, 9, 10])
+        values = np.array([1.0, 2.0, 3.0, 4.0, 5.0, 6.0, 7.0, 8.0, 9.0, 10.0])
+
+        series_with_dt = pd.Series(
+            values[:-1], index=pd.to_datetime(index[:-1], utc=True), name="values"
+        )
+
+        start = pd.to_datetime(1, dayfirst=True, unit="ns", utc=True).value
+        end = pd.to_datetime(10, dayfirst=True, unit="ns", utc=True).value
+
+        self.client._storage.get.return_value = pd.DataFrame(
+            {"index": index, "values": values}
+        )
+        response = self.client.get(self.timeseries_id, start, end, convert_date=True)
+
+        self.client._storage.get.assert_called_once_with(
+            self.timeseries_id, start, end - 1
+        )
+
+        pd.testing.assert_series_equal(response, series_with_dt, check_index_type=True)
+
+    def test_get_without_convert_date_returns_series(self):
+        index = np.array([1, 2, 3, 4, 5, 6, 7, 8, 9, 10])
+        values = np.array([1.0, 2.0, 3.0, 4.0, 5.0, 6.0, 7.0, 8.0, 9.0, 10.0])
+
+        series_with_dt = pd.Series(values[:-1], index=index[:-1], name="values")
+
+        start = pd.to_datetime(1, dayfirst=True, unit="ns", utc=True).value
+        end = pd.to_datetime(10, dayfirst=True, unit="ns", utc=True).value
+
+        self.client._storage.get.return_value = pd.DataFrame(
+            {"index": index, "values": values}
+        )
+        response = self.client.get(self.timeseries_id, start, end, convert_date=False)
+
+        self.client._storage.get.assert_called_once_with(
+            self.timeseries_id, start, end - 1
+        )
+
+        pd.testing.assert_series_equal(response, series_with_dt, check_index_type=True)
+
+    def test_get_with_start_stop_as_str_calls_storagewithnanonsinceepoch(self):
+        index = np.array([1, 2, 3, 4, 5, 6, 7, 8, 9, 10])
+        values = np.array([1.0, 2.0, 3.0, 4.0, 5.0, 6.0, 7.0, 8.0, 9.0, 10.0])
+        self._storage.get.return_value = pd.DataFrame(
+            {"index": index, "values": values}
+        )
+
+        self.client.get(
+            self.timeseries_id,
+            start="1970-01-01 00:00:00.000000001",
+            end="1970-01-01 00:00:00.000000004",
+        )
+
+        self.client._storage.get.assert_called_once_with(self.timeseries_id, 1, 3)
+
+    def test_get_with_emptytimeseries_return_empty(self):
+        index = np.array([10, 11, 12])
+        values = np.array([1, 2, 3])
+        self._storage.get.return_value = pd.DataFrame(
+            {"index": index, "values": values}
+        )
+
+        response_expected = pd.Series(dtype="float64", name="values")
+        response_expected.index = pd.to_datetime(response_expected.index, utc=True)
+
+        response = self.client.get(
+            self.timeseries_id,
+            start="1970-01-01 00:00:00.000000001",
+            end="1970-01-01 00:00:00.000000004",
+            raise_empty=False,
+        )
+
+        pd.testing.assert_series_equal(response, response_expected, check_dtype=False)
+
+    def test_get_empty(self):
+        self._storage.get.return_value = pd.DataFrame(
+            columns=("index", "values")
+        ).astype({"index": "int64"})
+        response_expected = pd.Series(name="values", dtype="object")
+        response_expected.index = pd.to_datetime(response_expected.index, utc=True)
+
+        response = self.client.get(self.timeseries_id)
+
+        self.client._storage.get.assert_called_once_with(
+            self.timeseries_id,
+            datareservoirio.client._START_DEFAULT,
+            datareservoirio.client._END_DEFAULT - 1,
+        )
+        pd.testing.assert_series_equal(response, response_expected)
+
+    def test_get_with_raise_empty_throws(self):
+        index = np.array([6, 7, 8, 9, 10])
+        values = np.array([6.0, 7.0, 8.0, 9.0, 10.0])
+        self._storage.get.return_value = pd.DataFrame(
+            {"index": index, "values": values}
+        )
+
+        with self.assertRaises(ValueError):
+            self.client.get(
+                self.timeseries_id,
+                start="1970-01-01 00:00:00.000000001",
+                end="1970-01-01 00:00:00.000000004",
+                raise_empty=True,
+            )
+
+    def test_get_start_stop_exception(self):
+        self.client._timeseries_api.data.return_value = self.response
+
+        with self.assertRaises(ValueError):
+            self.client.get(
+                self.timeseries_id,
+                start="1970-01-01 00:00:00.000000004",
+                end="1970-01-01 00:00:00.000000001",
+            )
+
+    def test_get_subtract_nanosecond(self):
+        index = np.array([1, 2, 3, 4, 5, 6, 7, 8, 9, 10])
+        values = np.array([1.0, 2.0, 3.0, 4.0, 5.0, 6.0, 7.0, 8.0, 9.0, 10.0])
+
+        self._storage.get.return_value = pd.DataFrame(
+            {"index": index, "values": values}
+        )
+
+        self.client.get(
+            self.timeseries_id,
+            start="1970-01-01 00:00:00.000000001",
+            end="1970-01-01 00:00:00.000000004",
+        )
+
+        self.client._storage.get.assert_called_once_with(self.timeseries_id, 1, 3)
+
+    def test_search(self):
+        self.client.search("test_namespace", "test_key", "test_name", 123)
+        self.client._timeseries_api.search.assert_called_once_with(
+            "test_namespace", "test_key", "test_name", 123
+        )
+
+    def test_search_None(self):
+        with pytest.warns():
+            self.client.search("test_namespace", None, "test_name", 123)
+
+    def test_metadata_get_with_id(self):
+        self.client._metadata_api.get_by_id.return_value = {"Id": "123abc"}
+
+        response = self.client.metadata_get(metadata_id="123rdrs")
+        self.assertEqual(response, {"Id": "123abc"})
+
+    def test_metadata_get_with_namespace_and_key(self):
+        self.client._metadata_api.get.return_value = {"Id": "lookupbynsandkey"}
+
+        response = self.client.metadata_get(namespace="ns", key="k")
+        self.assertEqual(response, {"Id": "lookupbynsandkey"})
+
+    def test_metadata_get_without_params_throws(self):
+        with self.assertRaises(ValueError):
+            self.client.metadata_get()
+
+    def test_metadata_get_with_id_and_namespace_and_key_uses_id(self):
+        self.client._metadata_api.get_by_id.return_value = {"Id": "lookupbyid"}
+
+        response = self.client.metadata_get(
+            metadata_id="123rdrs", namespace="ns", key="k"
+        )
+        self.assertEqual(response, {"Id": "lookupbyid"})
+
+    def test_metadata_set(self):
+        self.client._metadata_api.put.return_value = {"Id": "123abc"}
+
+        response = self.client.metadata_set("hello", "world", test="ohyeah!")
+        self.assertEqual(response, {"Id": "123abc"})
+
+    def test_metadata_browse_namespace(self):
+        self.client.metadata_browse()
+        self.client._metadata_api.namespaces.assert_called_once_with()
+
+    def test_metadata_browse_keys(self):
+        self.client.metadata_browse(namespace="test_namespace")
+        self.client._metadata_api.keys.assert_called_once_with("test_namespace")
+
+    def test_metadata_search(self):
+        self.client.metadata_search(namespace="test_namespace", key="test_key")
+        self.client._metadata_api.search.assert_called_once_with(
+            "test_namespace", "test_key"
+        )
+
+    def test_metadata_delete(self):
+        self.client.metadata_delete("id123")
+        self.client._metadata_api.delete.assert_called_once_with("id123")
+
+    def test_set_metadata_with_namespace_and_key_creates_and_attaches(self):
+        self.client._metadata_api.put.return_value = {"Id": "meta-id-2"}
+
+        self.client.set_metadata(
+            series_id="series-id-1", namespace="meta-ns-1", key="meta-key-1", Data=42
+        )
+
+        self.client._metadata_api.put.assert_called_once_with(
+            "meta-ns-1", "meta-key-1", False, Data=42
+        )
+        self.client._timeseries_api.attach_metadata.assert_called_once_with(
+            "series-id-1", ["meta-id-2"]
+        )
+
+    def test_set_metadata_with_overwrite_false_throws(self):
+        response = requests.Response()
+        response.status_code = 409
+        self.client._metadata_api.put.side_effect = requests.exceptions.HTTPError(
+            response=response
+        )
+
+        with self.assertRaises(ValueError):
+            self.client.set_metadata(
+                series_id="series-id-1",
+                namespace="meta-ns-1",
+                key="meta-key-1",
+                Data=42,
+            )
+
+    def test_set_metadata_with_overwrite_true(self):
+        self.client._metadata_api.put.return_value = {"Id": "meta-id-2"}
+
+        self.client.set_metadata(
+            series_id="series-id-1",
+            namespace="meta-ns-1",
+            key="meta-key-1",
+            overwrite=True,
+            Data=42,
+        )
+
+        self.client._metadata_api.put.assert_called_once_with(
+            "meta-ns-1", "meta-key-1", True, Data=42
+        )
+
+    def test_set_metadata_with_metadataid_calls_attachmetadata_with_idsinarray(self):
+        self.client.set_metadata(series_id="series-id-1", metadata_id="meta-id-2")
+        self.client._timeseries_api.attach_metadata.assert_called_once_with(
+            "series-id-1", ["meta-id-2"]
+        )
+
+    def test_remove_metadata(self):
+        self.client.remove_metadata("series_123", "meta_abc")
+        self.client._timeseries_api.detach_metadata.assert_called_once_with(
+            "series_123", ["meta_abc"]
+        )
+
+
+class Test_TimeSeriesClient_verify_prep_series(unittest.TestCase):
+    def setUp(self):
+        self.client = Client(Mock())
+
+    def test_daterange(self):
+        index = pd.date_range("2023", periods=10, freq="1S")
+        values = np.random.rand(10)
+        series = pd.Series(values, index=index)
+        df_expected = pd.DataFrame({0: index.values.astype("int64"), 1: values})
+
+        result = self.client._verify_and_prepare_series(series)
+        pd.testing.assert_frame_equal(df_expected, result)
+
+    def test_datetime64(self):
+        index = np.arange(0, 10e9, 1e9, dtype="int64")
+        values = np.random.rand(10)
+        series = pd.Series(values, index=index.astype("datetime64[ns]"))
+        df_expected = pd.DataFrame({0: index, 1: values})
+
+        result = self.client._verify_and_prepare_series(series)
+        pd.testing.assert_frame_equal(df_expected, result)
+
+    def test_int64(self):
+        index = np.arange(0, 10e9, 1e9, dtype="int64")
+        values = np.random.rand(10)
+        series = pd.Series(values, index=index)
+        df_expected = pd.DataFrame({0: index, 1: values})
+
+        result = self.client._verify_and_prepare_series(series)
+        pd.testing.assert_frame_equal(df_expected, result)
+
+    def test_index_not_valid(self):
+        series = pd.Series(
+            np.random.rand(10), index=np.arange(0, 10e9, 1e9).astype("float")
+        )
+        with self.assertRaises(ValueError):
+            self.client._verify_and_prepare_series(series)
+
+    def test_not_a_series(self):
+        with self.assertRaises(ValueError):
+            self.client._verify_and_prepare_series("this is wrong input")
+
+
+if __name__ == "__main__":
+    unittest.main()